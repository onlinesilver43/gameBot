--- conflicted
+++ resolved
@@ -46,16 +46,13 @@
 
 | date (UTC) | agent | focus | key changes | next steps |
 |---|---|---|---|---|
-<<<<<<< HEAD
 | 2025-09-18 | codex | Detection roadmap integration | Added tile tracker scaffolding (`bsbot/tracking`), new config fields, roadmap docs (`docs/ARCHITECTURE.md`, `docs/DETECTION.md`), and task entries R1-5..R1-11. | 1) Implement compass auto-align + tile calibration. 2) Finish tile hover workflow + context ROI. 3) Automate minimap anchoring and expose tracker telemetry. |
-=======
 | _fill on every session_ | | | | |
 
 **How to use**
 1. When you start, skim the previous entry to understand context.
 2. When you finish, add a new row summarising what you did (link to tasks, PRs, or docs) and list explicit hand-off bullets.
 3. Keep this table concise; detailed change history belongs in `docs/CHANGELOG.md` and Git commits.
->>>>>>> 3f22ae3f
 
 ## Safety & Scope
 - Screen-based only (no memory reads).
